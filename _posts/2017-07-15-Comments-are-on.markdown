---
layout: epic
title: Using GitHub Issues for Blog Comments
date: 2017-07-15
categories: [javascript, github, blogging]
author: orta
comment_id: 364
---

I've worked on a few large-scale OSS projects, and I believe that people find it easier to just leave a comment and rely on a contributor to explain a problem rather than consulting the documentation. I consider doing everything you can to make people find their own answers a strong part of [defensive open source][def-oss].

For the posts I write, I have an even lower tolerance for comments. For example, I added the ability to turn off comments per-post and haven't allowed comments on any posts I've written here. A lot of transitory discussion around an article happens on twitter via [@ArtsyOpenSource][ArtsyOpenSource].

I'm willing to give it another shot though, and so I got around to creating a simple system for allowing opt-in comments on posts using GitHub Issues. The rest of this post will be about how you can do it also, and a bit about why I think GitHub Issues are a happy medium for the comments.

<!-- more -->

<div><div class="comment"><div class="comment-header"><a class="comment-username" href="https://github.com/orta"><img src="https://avatars6.githubusercontent.com/u/49038?v=4" alt="" width="40" height="40">orta</a> commented <a class="comment-date" href="https://github.com/artsy/artsy.github.io/issues/355#issuecomment-313158506">2 days ago</a></div><div class="comment-body"><p>Comments can be worth a shot.</p>
<p>With a static site like ours it can be a bit tricky, but with an external server and some simple JavaScript it can work out <g-emoji alias="+1" fallback-src="https://assets-cdn.github.com/images/icons/emoji/unicode/1f44d.png" ios-version="6.0">👍</g-emoji>.</p></div></div></div>

# Getting set up

The general concept is that you have some JavaScript in your page which requests a list of comments from GitHub. These are available as a JSON API, you can grab that then style the results. Sounds easy right?

Turns out to be a bit more complicated. GitHub's API has rate-limits for IP addresses, and they're reasonably low. So, you'll want to use authenticated requests, but you don't really want to include your access tokens inside the JavaScript on your blog.

I've worked around this with a project called [gh-commentify][], a node app whose job is to wrap your comment API requests with an access token. You can create your own instance on heroku using [this link][]. It get's scoped to a single org/user, so you can avoid others using your heroku instance.

From there you need to be able to declare in a post what issue it is hooked up to. This blog uses Jekyll, which has [YAML Front Matter][yaml-fm] on posts. So, I edited our post templates to look for a key `comment_id`.

From there you need to grab the comments JSON, and move them into the DOM.

I based my work on these two posts:

* [GitHub hosted comments for GitHub hosted blogs][gh-2011]
* [Replacing Disqus with Github Comments][gh-2017]

However this version is more reliable (GitHub authenticated requests) and has fewer dependencies (no jQuery for example).

{% raw %}
```html
{% if page.comment_id %}
  <article class='post'>
    {% include gh_comments.html %}
  </article>
{% endif %}
```
{% endraw %}

This then imports the required JavaScript into the page. It feels a lot like this:

{% raw %}

```javascript
var writeToComment = function(element, html) {
  var element = document.createElement(element)
  element.innerHTML = html
  document.getElementById("comments").appendChild(element)
}

var loadComments = function(data) {
  writeToComment("h2", "Comments")
  
  for (var i = 0; i < data.length; i++) {
    var commentHTML = [...]
    writeToComment("div", commentHTML)
  }

  var callToAction = [...]
  writeToComment("div", callToAction)
}

var writeFirstComment = function() {
  var callToAction = [...]
  writeToComment("div", callToAction)
}

// This is mostly there now: http://caniuse.com/#feat=fetch
if (window.fetch) {
  var url =
    "https://artsy-blog-gh-commentify.herokuapp.com/repos/artsy/artsy.github.io/issues/{{ page.comment_id }}/comments"

  window
    .fetch(url, { Accept: "application/vnd.github.v3.html+json" })
    .then(function(response) {
      return response.json()
    })
    .then(function(json) {
      if(json.length) {
        loadComments(json)
      } else {
        writeFirstComment()
      }
    })
}
```
{% endraw %}

No-one is going to award this JavaScript with a prize for elegance, but it works just fine. That's basically it, you can edit the DOM however you want.

The full PR for these changes is here: [artsy.github.io#363][pr] - and you can see the current [HTML/JS here][current].

# Styling

The style of our comments are built to evoke the GitHub UI for issues. This is done to prime people for a relatively different type of comment creation, but still feel like it's a part of the Artsy OSS style.

<img src="/images/comments-are-on/example-comment.png">


<div><div class="comment"><div class="comment-header"><a class="comment-username" href="https://github.com/orta"><img src="https://avatars6.githubusercontent.com/u/49038?v=4" alt="" width="40" height="40">orta</a> commented <a class="comment-date" href="https://github.com/artsy/artsy.github.io/issues/355#issuecomment-313158506">10 days ago</a></div><div class="comment-body"><p>This is done and dusted.</p>
</div></div></div>

# Why GitHub?

It's easier for you to keep track of the conversations, you're likely already having a lot of conversations in a place like GitHub. This means you can use the same flow and tools as your daily job, not relying on a third party service's emails.

You have good admin tools: you can edit comments, block and report problematic users. These are tools that you have for all repos.

People will be using their developer accounts, which I'd like to hope they will take pride in. You're probably more likely to get high quality responses. The lack of threading is a bit of a shame in this context, but we've lived with it in GitHub Issues for this long, so I'm OK with this.

<<<<<<< HEAD
This setup makes it trivial to drop comments from the blog anytime, and you still have all the comments around in a constructive way after.
=======
This setup makes it trivial to drop comments from the blog anytime, and you still have all the comments around in a constructive way after. We don't have to hope that another services has export features and open data. Everything is [open data][bigquery].
>>>>>>> 86e827c4

So: low maintenance, works on static sites, data isn't silo-ed and it's more likely to result in positive interactions.

[def-oss]: /blog/2016/07/03/handling-big-projects/
[gh-commentify]: https://github.com/orta/gh-commentify
[this link]: https://heroku.com/deploy?template=https://github.com/orta/gh-commentify
[yaml-fm]: https://jekyllrb.com/docs/frontmatter/
[gh-2011]: http://ivanzuzak.info/2011/02/18/github-hosted-comments-for-github-hosted-blogs.html
[gh-2017]: http://donw.io/post/github-comments/
[current]: https://github.com/artsy/artsy.github.io/blob/source/_includes/gh_comments.html
[pr]: https://github.com/artsy/artsy.github.io/pull/363
[ArtsyOpenSource]: https://twitter.com/ArtsyOpenSource/
[bigquery]: https://github.com/blog/2298-github-data-ready-for-you-to-explore-with-bigquery<|MERGE_RESOLUTION|>--- conflicted
+++ resolved
@@ -118,11 +118,7 @@
 
 People will be using their developer accounts, which I'd like to hope they will take pride in. You're probably more likely to get high quality responses. The lack of threading is a bit of a shame in this context, but we've lived with it in GitHub Issues for this long, so I'm OK with this.
 
-<<<<<<< HEAD
-This setup makes it trivial to drop comments from the blog anytime, and you still have all the comments around in a constructive way after.
-=======
 This setup makes it trivial to drop comments from the blog anytime, and you still have all the comments around in a constructive way after. We don't have to hope that another services has export features and open data. Everything is [open data][bigquery].
->>>>>>> 86e827c4
 
 So: low maintenance, works on static sites, data isn't silo-ed and it's more likely to result in positive interactions.
 
