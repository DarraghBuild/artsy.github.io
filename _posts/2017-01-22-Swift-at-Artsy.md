---
layout: post
title: "Postmortem: Swift at Artsy"
date: 2017-01-22 12:18
author: orta
categories: [swift, eigen, eidolon, javascript, emission, reactnative]
series: React Native at Artsy
---

Swift was announced in June 2014, by August we had started using it in Artsy. By October, we had [Swift in production][eidolon-postmortem] channeling hundreds of thousands of dollars in auction bids.  

Since then we've built an [appleTV app][emergence] in Swift, integrated Swift-support into our key app Eigen and built non-trivial parts of that [application in Swift][live-a]. It is pretty obvious that Swift is the future of native development on Apple platforms. 

We first started experimenting with with React Native in February 2016, and by August 2016, we announced that [Artsy moved to React Native][artsy-rn] effectively meaning new code would be in JavaScript from here onwards.

We're regularly asked _why_ we moved, and it was touched on briefly in our announcement but I'd like to dig in to this and try to cover a lot of our decision process. So, if you're into understanding why a small team of iOS developers with decades of experience switched to JavaScript, read on. 

<!-- more -->

<<<<<<< HEAD
We predominantly build websites and iOS apps, wherein the data is all stored externally  and it is the job of our products to basically convert API results into usable 

We did two big projects to understand what the future was Live Auctions in Swift, Artist and Home VC done in React Native

I'm cautious of someone reading this and TLDRing "Orta/Artsy say Swift sucks" - it doesn't. It is not the right choice for our business today.


### Swift's upsides

* Inter-operable with Objective-C, no re-write required
* Great for teaching
  - Would love a Playgrounds.app for Mac

* Great for building encapsulated systems
  - Types work well here

* You can use whatever new features are released 
* Nascent community we were already members of
* 

=======
We were finding that our current patterns of building apps were not scaling as the team and app scope grew. Building anything new inside Eigen barely re-used existing code, and it was progressively taking longer and longer to build features. App and test build times were increasing, it would take 2 iOS engineers to build a feature in a similar time-frame as a single web engineer. 

By [March 2015][gave_up], we gave up trying to keep pace with the web.
>>>>>>> 972c6882

Once we came to this conclusion, our discussion came to "what can we do to fix this?" Over the course of the 2015/2016 winter break we explored ideas on how we could write more re-usable code.    

### What are Artsy's apps?

Eigen specifically is an app where we taken JSON data from the server, and convert it into a user interface. It nearly always can be described as a function taking data and mapping it to a UI.

<<<<<<< HEAD
* Open but hard to be accessible
 - You need to be a compiler engineer to improve Swift
 - Can't fork Foundation, Cocoa, UIKit
 - Small pool of active contributors to OSS
=======
We have different apps with different trade-offs. [Eidolon][eidolon] (our Auctions Kiosk app) which contains a lot of Artsy-wide unique business logic which is handled with local state like card reader input, or unique user identification modes. [Emergence][emergence] is a trivial-ish tvOS app which has a few view controllers, and is mostly handled by Xcode's storyboards.
>>>>>>> 972c6882

Eigen is where we worry, other apps are limited in their scope, but Eigen is basically the mobile representation of Artsy. We're never _not_ going to have something like Eigen. 

We eventually came to the conclusion that we needed to re-think our entire UIKit stack for Eigen. Strictly speaking, Objective-C was not a problem for us, our issues came from abstractions around the way we built apps.

Re-writing from scratch was not an option. That takes a lot of time and effort to remove technical debt. We also don't need a big redesign. However, a lot of companies used the Objective-C -> Swift transition as a time to re-write from scratch. We asked for the experiences from developers who had opted to do this, they said it was a great marketing tool for hiring - but was a lot of pain to actually work with day to day. They tend to talk abut technical debt, and clean slates - but not that Objective-C was painful and Swift solves major architectural problems. 

In the end, for Eigen, we came to the conclusion that we could try build a component-based architecture either from scratch ( one very similar to the route Spotify ([hub][hub]) or Hyperslo ([Spots][spots]) took ) or inspired by React ( like Bending Spoons ([Katana][katana]) ).

<<<<<<< HEAD
=======
### Swift's upsides

Continuing to build native apps via native code had quite a bit running for it:

* **It was consistent with our existing code.** We wrote hundreds of thousands of lines of code in Objective-C and maybe around a hundred thousand of Swift. The majority of the team had 5+ years of Cocoa experience and no-one needs to essentially argue that _continuing_ with that has value.

* **Swift code can interact with Objective-C and can work on it's own.** We can write Swift libraries that can build on-top of our existing infrastructure to work at a higher level of abstraction. Building a component-based infrastructure via Swift could allow easy-reuse of existing code, while providing a language difference for "new app code" vs "infra." 

* **People are excited about Swift.** It's an interesting, growing language, and one of the few ones non-technical people ask about. "Oh you're an iOS developer, do you use Swift?" is something I've been asked a lot. The rest of the development team are have signed up multiple times for Swift workshops and want to know what Swift is, and what it's trade-offs are.

* **Swift improves on a lot of Objective-C.** Most of the patterns that are verbose in Objective-C can become extremely terse inside Swift. Potentially making it easier to read and understand.   

* **We would be using the official route.** Apple obviously _want_ you to be using Swift, they are putting a _lot_ of resources into the language. There are smart people working on the project, and it's becomes more stable and useful every year. There aren't any _Swift-only_ APIs yet, but obviously they'll be coming.

* **It's a [known-unknown][known-known] territory.** We have a lot of knowledge around building better tooling for iOS apps. From libraries like [Moya][moya], to foundational projects like [CocoaPods][cocoapods]. Coming up with, and executing dramatic tooling improvements is possible. Perhaps we had just overlooked a smarter abstraction elsewhere and it was worth expanding our search.

  This is worth continuing here, because if we end up building something which gains popularity we get the advantage of working with a lot of perspectives, and being able to gain from other people working on the same project. It's a pattern Basecamp discuss when they [talk about rails][rails] by beginning with a real project and abstracting outwards.

### Native Downsides

<!--It's hard to talk about some of the downsides to working natively without having something to contrast against. 

For example, without being able to fork any project in your dependency stack - it's really not something you think of as being feasible. Had someone asked "would you fork Foundation  with your changes" or said "Ah yeah, check out the Steipete fork of UIKit for the Popover rotation orientation bug fix" to me a year ago, I would have just laughed, as the idea would have never crossed my mind.-->

The biggest two issues come from differences in opinions in how software should be built. 

* **Types.** Types are useful. Overly strict typing systems make to hard to build _quick_ (not easy) to change codebases.

  Strictly typed language work _really_ well for [building systems][systems], or completely atomic apps - the sort Apple have to build on a day to day basis. When I say an atomic app, I mean one where the majority of the inputs and outputs exist within the domain of the application. Think of apps with their own filetypes, that can control inputs and outputs really easily.

  Even in Objective-C, a looser-typed language where you were not discouraged from using meta--programming, handling JSON required _a tonne_ of boilerplate, and inelegant code when working with an API. Considering how bread-and-butter working with an API is for most 3rd party developers it should come as no surprise that the most popular CocoaPods are about handling JSON parsing, and making network requests.  

  Problems which Apple, generally speaking, don't have. They use iCloud, or CloudKit, or whatever. The Apple opinion was was neatly summed up on the official Swift blog on how to handle JSON parsing [exhibits the problem well][swift_blog].

  > Swift’s built-in language features make it easy to safely extract and work with JSON data decoded with Foundation APIs — without the need for an external library or framework.

  They do, but it's not great code to write or maintain.

* **Slow.** Native development when put next to web development is slow. Application development requires full compilation cycles, and full state restart of the application that you're working on. A trivial string change in Eigen takes [25 seconds][eigen_25] to show up. When I tell some developers that time, they laugh and say I have it good.

  This becomes extremely painful once you start [getting used][injection_twitter] to technologies like Injection for Xcode, which is what ruined my appetite for building apps the traditional way. We were starting to come up with all sorts of techniques to allow separation of any part of the codebase into a new app so you can iterate just there. 
  
  I've heard developers say they use using Playgrounds to work around some of these problems, and the KickStarter app has probably the closest I've seen to an [actual implmentation of this][kickstart_play].

  The Swift compiler is slow. Yes, it will improve. However, it's root issue comes from Swift being a more complicated language to compile, and it doing more work. On the side of doing more work, the awesome type inference systems can make it feel arbitrary about what will take longer to compile or not. We eventually [automated having our CI warn us][danger-eigen] whether the code we were adding was slow. 


>>>>>>> 972c6882
### React Native

You may want to read our announcement of switching to [React Native][artsy-rn] in anticipation of this. However the big three reasons are:

* Better developer experience.
* Same conceptual levels as the rest of the team.
* Ownership of the whole stack.

However, the key part of this post is how does this compare to native development? Also, have these arguments stood up to the test of time a year later? 

#### Better Developer Experience

* Better abstractions for building JSON driven apps
 - https://rauchg.com/2015/pure-ui

* Falling back to native code is no problem at all

* Tests operate outside of the iOS sim


#### Same Tools, Different Dev


* Reduce the barrier to entry for rest of team
  - more external contributions from web engineers since we moved

* Will only be usable for Apple products
 - Why use Swift when there's Kotlin?
 - Swift on a Server might be usable in a few years, not sure anyone would push on server  
 
* Encourages mobile developers to make API changes, same concepts
  - Web and API is JS, same tools, same workflow

#### Owning the stack

* Conceptual idea of customizing your language to the project
  - We pick and choose language features we want

* "Forking" / Contributing back (can't use our own fork of Swift)
  - You can expect a reply to an issue, you don't to a radar
  - Relay
  - VS Code
  - React-Native

* Open but hard to be accessible
 - You need to be a compiler engineer to improve Swift
 - Can't fork Foundation, Cocoa, UIKit
 - Small pool of active contributors to OSS

* Tooling immaturity, and redundant re-implementations
 - Community manually re-create a bunch of apple tools, why?
 - Community had to re-write every useful library "For Swift" again, making it instable
 - Community changed to be "Swift XX" as opposed to "Cocoa XX", swift purism vs mature pragmaticism
 - https://twitter.com/orta/status/649214813168640000


[eidolon-postmortem]: http://artsy.github.io/blog/2014/11/13/eidolon-retrospective/
[emergence]: https://github.com/artsy/emergence
[live-a]: http://artsy.github.io/blog/2016/08/09/the-tech-behind-live-auction-integration/
[artsy-rn]: o/blog/2016/08/15/React-Native-at-Artsy/
[what-is-artsy-app]: /blog/2016/08/24/On-Emission/#Why.we.were.in.a.good.position.to.do.this
[eidolon]: https://github.com/artsy/eidolon
[spots]: https://cocoapods.org/pods/Spots
[hub]: https://cocoapods.org/pods/HubFramework
[katana]: https://cocoapods.org/pods/Katana
[gave_up]: https://github.com/artsy/mobile/issues/22
[known-known]: https://en.wikipedia.org/wiki/There_are_known_knowns
[moya]: https://github.com/moya/moya
[cocoapods]: https://cocoapods.org
[rails]: https://signalvnoise.com/posts/660-ask-37signals-the-genesis-and-benefits-of-rails
[systems]: http://mjtsai.com/blog/2014/10/14/hypothetical-objective-c-3-0/#comment-2177091
[swift_blog]: https://developer.apple.com/swift/blog/?id=37
[eigen_25]: https://twitter.com/orta/status/778242899821621249
[injection_twitter]: https://twitter.com/orta/status/705890397810257921
[kickstarter_play]: https://github.com/kickstarter/ios-oss/tree/master/Kickstarter-iOS.playground/Pages
[danger-eigen]: https://github.com/artsy/eigen/pull/1465<|MERGE_RESOLUTION|>--- conflicted
+++ resolved
@@ -17,32 +17,9 @@
 
 <!-- more -->
 
-<<<<<<< HEAD
-We predominantly build websites and iOS apps, wherein the data is all stored externally  and it is the job of our products to basically convert API results into usable 
-
-We did two big projects to understand what the future was Live Auctions in Swift, Artist and Home VC done in React Native
-
-I'm cautious of someone reading this and TLDRing "Orta/Artsy say Swift sucks" - it doesn't. It is not the right choice for our business today.
-
-
-### Swift's upsides
-
-* Inter-operable with Objective-C, no re-write required
-* Great for teaching
-  - Would love a Playgrounds.app for Mac
-
-* Great for building encapsulated systems
-  - Types work well here
-
-* You can use whatever new features are released 
-* Nascent community we were already members of
-* 
-
-=======
 We were finding that our current patterns of building apps were not scaling as the team and app scope grew. Building anything new inside Eigen barely re-used existing code, and it was progressively taking longer and longer to build features. App and test build times were increasing, it would take 2 iOS engineers to build a feature in a similar time-frame as a single web engineer. 
 
 By [March 2015][gave_up], we gave up trying to keep pace with the web.
->>>>>>> 972c6882
 
 Once we came to this conclusion, our discussion came to "what can we do to fix this?" Over the course of the 2015/2016 winter break we explored ideas on how we could write more re-usable code.    
 
@@ -50,14 +27,7 @@
 
 Eigen specifically is an app where we taken JSON data from the server, and convert it into a user interface. It nearly always can be described as a function taking data and mapping it to a UI.
 
-<<<<<<< HEAD
-* Open but hard to be accessible
- - You need to be a compiler engineer to improve Swift
- - Can't fork Foundation, Cocoa, UIKit
- - Small pool of active contributors to OSS
-=======
 We have different apps with different trade-offs. [Eidolon][eidolon] (our Auctions Kiosk app) which contains a lot of Artsy-wide unique business logic which is handled with local state like card reader input, or unique user identification modes. [Emergence][emergence] is a trivial-ish tvOS app which has a few view controllers, and is mostly handled by Xcode's storyboards.
->>>>>>> 972c6882
 
 Eigen is where we worry, other apps are limited in their scope, but Eigen is basically the mobile representation of Artsy. We're never _not_ going to have something like Eigen. 
 
@@ -67,8 +37,6 @@
 
 In the end, for Eigen, we came to the conclusion that we could try build a component-based architecture either from scratch ( one very similar to the route Spotify ([hub][hub]) or Hyperslo ([Spots][spots]) took ) or inspired by React ( like Bending Spoons ([Katana][katana]) ).
 
-<<<<<<< HEAD
-=======
 ### Swift's upsides
 
 Continuing to build native apps via native code had quite a bit running for it:
@@ -116,7 +84,6 @@
   The Swift compiler is slow. Yes, it will improve. However, it's root issue comes from Swift being a more complicated language to compile, and it doing more work. On the side of doing more work, the awesome type inference systems can make it feel arbitrary about what will take longer to compile or not. We eventually [automated having our CI warn us][danger-eigen] whether the code we were adding was slow. 
 
 
->>>>>>> 972c6882
 ### React Native
 
 You may want to read our announcement of switching to [React Native][artsy-rn] in anticipation of this. However the big three reasons are:
