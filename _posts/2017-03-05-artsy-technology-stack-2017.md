--- conflicted
+++ resolved
@@ -128,13 +128,7 @@
 
 We've also explored alternate communication patterns, so systems aren't as dependent on each other's APIs. Recently we've begun publishing a stream of interesting data events from our core systems. Other systems can simply subscribe to the notifications they care about, so the source system doesn't need to be concerned about integrating with one more destination. After experimenting with [Kafka](https://kafka.apache.org/) but finding it hard to manage, we switched to [RabbitMQ](https://www.rabbitmq.com/) for this purpose.
 
-<<<<<<< HEAD
-[criteria for extracting services]
-
-## Hosting
-=======
 ## Provisioning
->>>>>>> b9389d4d
 
 We use an open source in-house [Docker](https://www.docker.com/) workflow toolkit called [Hokusai](https://github.com/artsy/hokusai) to manage containerised deployment via a [Kubernetes](https://kubernetes.io/) cluster. All our new infrastructure is configured in code using [Terraform](https://www.terraform.io/). This new workflow is reducing our dependence on Heroku, giving us more flexibility in our deployments and a more efficient use of server resources.
 
