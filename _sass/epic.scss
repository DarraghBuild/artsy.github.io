--- conflicted
+++ resolved
@@ -240,7 +240,6 @@
   }
 }
 
-<<<<<<< HEAD
 // Diff colours
 
 .pre-code .gi, html .gist .gist-file .gist-syntax .gist-highlight pre .gi, .highlight code .gi {
@@ -256,8 +255,7 @@
     display: list-item;
   }
   list-style-type: upper-roman;
-=======
-
+}
 .desktop-only {
   display: flex;
 }
@@ -274,5 +272,4 @@
   .mobile-only  {
     display: block !important;
   }
->>>>>>> 3b7edc57
 }